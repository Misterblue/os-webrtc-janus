// Copyright 2024 Robert Adams (misterblue@misterblue.com)
//
// This Source Code Form is subject to the terms of the Mozilla Public
// License, v. 2.0. If a copy of the MPL was not distributed with this
// file, You can obtain one at http://mozilla.org/MPL/2.0/.
//
// Unless required by applicable law or agreed to in writing, software
// distributed under the License is distributed on an "AS IS" BASIS,
// WITHOUT WARRANTIES OR CONDITIONS OF ANY KIND, either express or implied.
// See the License for the specific language governing permissions and
// limitations under the License.

using System.Reflection;
using System.Threading.Tasks;

using OMV = OpenMetaverse;
using OpenMetaverse.StructuredData;
<<<<<<< HEAD
using OpenMetaverse;
=======

>>>>>>> cfca8564
using log4net;

namespace WebRtcVoice
{
    public class JanusViewerSession : IVoiceViewerSession
    {
        protected static readonly ILog m_log = LogManager.GetLogger(MethodBase.GetCurrentMethod().DeclaringType);
        protected static readonly string LogHeader = "[JANUS VIEWER SESSION]";

        // 'viewer_session' that is passed to and from the viewer
        // IVoiceViewerSession.ViewerSessionID
        public string ViewerSessionID { get; set; }
        // IVoiceViewerSession.VoiceService
        public IWebRtcVoiceService VoiceService { get; set; }
        // The Janus server keeps track of the user by this ID
        // IVoiceViewerSession.VoiceServiceSessionId
        public string VoiceServiceSessionId { get; set; }
        // IVoiceViewerSession.RegionId
        public OMV.UUID RegionId { get; set; }
        // IVoiceViewerSession.AgentId
        public OMV.UUID AgentId { get; set; }

        // Janus keeps track of the user by this ID
        public int ParticipantId { get; set; }

        // Connections to the Janus server
        public JanusSession Session { get; set; }
        public JanusAudioBridge AudioBridge { get; set; }
        public JanusRoom Room { get; set; }

        // This keeps copies of the offer/answer incase we need to resend
        public string OfferOrig { get; set; }
        public string Offer { get; set; }
        // Contains "type" and "sdp" fields
        public OSDMap Answer { get; set; }

        public JanusViewerSession(IWebRtcVoiceService pVoiceService)
        {
            ViewerSessionID = OMV.UUID.Random().ToString();
            VoiceService = pVoiceService;
            m_log.DebugFormat("{0} JanusViewerSession created {1}", LogHeader, ViewerSessionID);
        }
        public JanusViewerSession(string pViewerSessionID, IWebRtcVoiceService pVoiceService)
        {
            ViewerSessionID = pViewerSessionID;
            VoiceService = pVoiceService;
            m_log.DebugFormat("{0} JanusViewerSession created {1}", LogHeader, ViewerSessionID);
        }

        // Send the messages to the voice service to try and get rid of the session
        // IVoiceViewerSession.Shutdown
        public async Task Shutdown()
        {
            m_log.DebugFormat("{0} JanusViewerSession shutdown {1}", LogHeader, ViewerSessionID);
            if (Room is not null)
            {
                var rm = Room;
                Room = null;
                await rm.LeaveRoom(this);
            }
            if (AudioBridge is not null)
            {
                var ab = AudioBridge;
                AudioBridge = null;
                await ab.Detach();
            }   
            if (Session is not null)
            {
                var s = Session;
                Session = null;
                await s.DestroySession();
                s.Dispose();
            }
        }
    }
}<|MERGE_RESOLUTION|>--- conflicted
+++ resolved
@@ -15,11 +15,7 @@
 
 using OMV = OpenMetaverse;
 using OpenMetaverse.StructuredData;
-<<<<<<< HEAD
-using OpenMetaverse;
-=======
 
->>>>>>> cfca8564
 using log4net;
 
 namespace WebRtcVoice
